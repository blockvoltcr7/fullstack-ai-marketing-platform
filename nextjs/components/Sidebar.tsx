"use client";

import React, { useEffect, useRef, useState } from "react";
import { Button } from "./ui/button";
import { Menu, X } from "lucide-react";
import { cn } from "@/lib/utils";
<<<<<<< HEAD
import SidebarNav from "@/components/SidebarNav";
import SidebarToggle from "@/components/SidebarToggle";
import { useUser } from "@clerk/nextjs";
import UserProfileSection from "@/components/UserProfileSection";
=======
import SidebarNav from "./SidebarNav";
import SidebarToggle from "./SidebarToggle";
import { useUser } from "@clerk/nextjs";
import UserProfileSection from "./UserProfileSection";
>>>>>>> 659e80b1

const MOBILE_WINDOW_WIDTH_LIMIT = 1024;

function Sidebar() {
  const [isMobile, setIsMobile] = useState(false);
  const [isOpen, setIsOpen] = useState(false);
  const [isCollapsed, setIsCollapsed] = useState(false);
  const { isSignedIn } = useUser();

  const sidebarRef = useRef<HTMLDivElement>(null);

  //  Handle Resize
  useEffect(() => {
    const handleResize = () => {
      const calculatedIsMobile = window.innerWidth < MOBILE_WINDOW_WIDTH_LIMIT;
      setIsMobile(calculatedIsMobile);
      if (calculatedIsMobile) {
        setIsCollapsed(false);
      } else {
        setIsOpen(false);
      }
    };

    handleResize();
    window.addEventListener("resize", handleResize);

    return () => {
      window.removeEventListener("resize", handleResize);
    };
  }, []);

  useEffect(() => {
    const handleOutsideClick = (event: MouseEvent) => {
      if (
        sidebarRef.current &&
        !sidebarRef.current.contains(event.target as Node)
      ) {
        if (isMobile && isOpen) {
          setIsOpen(false);
        }
      }
    };

    window.addEventListener("mousedown", handleOutsideClick);

    return () => {
      window.removeEventListener("mousedown", handleOutsideClick);
    };
  }, [isMobile, isOpen]);

  const toggleSidebar = () => {
    if (isMobile) {
      setIsOpen((prev) => !prev);
    } else {
      setIsCollapsed((prev) => !prev);
    }
  };

  const renderMenuIcon = (isOpen: boolean) => {
    return isOpen ? <X className="h-6 w-6" /> : <Menu className="h-6 w-6" />;
  };

  return (
    <div>
      {/* Mobile X toggle in the left side of screen  */}
      {isMobile && (
        <Button
          variant="ghost"
          onClick={toggleSidebar}
          className={cn(
            "fixed top-4 left-4 z-50 bg-transparent hover:bg-gray-100/50 backdrop-blur-sm",
            isOpen && "top-4 left-4"
          )}
        >
          {renderMenuIcon(isOpen)}
        </Button>
      )}

      {/* Store all components in nav */}
      {(!isMobile || isOpen) && (
        <div
          ref={sidebarRef}
          className={cn(
            "bg-gray-100 flex flex-col h-screen transition-all duration-300 overflow-y-auto",
            // MOBILE STYLES
            !isMobile
              ? ""
              : `fixed inset-y-0 left-0 z-40 w-64 transform ${
                  isOpen ? "translate-x-0" : "translate-x-full"
                }`,
            // DESKTOP STYLES
            isMobile
              ? ""
              : isCollapsed
                ? "w-28 h-screen sticky top-0"
                : "w-64 h-screen sticky top-0"
          )}
        >
          <div
            className={cn(
              "flex flex-col flex-grow p-6",
              isMobile ? "pt-16" : "pt-10"
            )}
          >
            {!isCollapsed && (
              <h1 className="text-4xl font-bold mb-10">
                AI Marketing Platform
              </h1>
            )}

            <SidebarNav isMobile={isMobile} isCollapsed={isCollapsed} />
          </div>

          {isSignedIn && (
            <UserProfileSection isMobile={isMobile} isCollapsed={isCollapsed} />
          )}
          {!isMobile && (
            <SidebarToggle
              isCollapsed={isCollapsed}
              toggleSidebar={toggleSidebar}
            />
          )}
        </div>
      )}
    </div>
  );
}

export default Sidebar;<|MERGE_RESOLUTION|>--- conflicted
+++ resolved
@@ -4,17 +4,11 @@
 import { Button } from "./ui/button";
 import { Menu, X } from "lucide-react";
 import { cn } from "@/lib/utils";
-<<<<<<< HEAD
 import SidebarNav from "@/components/SidebarNav";
 import SidebarToggle from "@/components/SidebarToggle";
 import { useUser } from "@clerk/nextjs";
 import UserProfileSection from "@/components/UserProfileSection";
-=======
-import SidebarNav from "./SidebarNav";
-import SidebarToggle from "./SidebarToggle";
-import { useUser } from "@clerk/nextjs";
-import UserProfileSection from "./UserProfileSection";
->>>>>>> 659e80b1
+
 
 const MOBILE_WINDOW_WIDTH_LIMIT = 1024;
 
